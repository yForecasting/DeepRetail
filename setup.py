--- conflicted
+++ resolved
@@ -13,13 +13,8 @@
     author_email="yves.r.sagaert@gmail.com",
     name="DeepRetail",
     license="GNU GPLv3",
-<<<<<<< HEAD
-    description="Forecasting package for retail using Deep Learning AI.",
-    version="v0.0.4",
-=======
     description='Forecasting package for retail using Deep Learning AI.',
-    version='v0.0.9',
->>>>>>> 0b362621
+    version='v0.1.0',
     long_description=long_description,
     long_description_content_type="text/markdown",
     url="https://github.com/yForecasting/DeepRetail",
@@ -28,7 +23,6 @@
     python_requires=">=3.8",
     # Core dependencies with compatible versions to avoid numpy binary incompatibility
     install_requires=[
-<<<<<<< HEAD
         "numpy==1.26.4",
         "pandas==2.0.3",
         "scipy==1.11.4",
@@ -43,17 +37,7 @@
         "openpyxl>=3.0.0",
         "tsfeatures>=0.4.0",
         "python-dateutil>=2.8.0",
-        "tqdm>=4.64.0",
-=======
-        'pandas',
-        'matplotlib',
-        'numpy',
-        'statsforecast',
-        'numba',
-        'openpyxl',
-        'tsfeatures',
-        'statsmodels'
->>>>>>> 0b362621
+        "tqdm>=4.64.0"
     ],
     classifiers=[
         "Development Status :: 4 - Beta",
